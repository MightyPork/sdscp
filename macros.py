#!/bin/env python3

import re
from readers import CodeReader
from tokens import Token, T_Paren, ParenType
import os.path


class MacroReader(CodeReader):
	""" Code reader with support for directives """

	def _consume_directive_name(self, name):
		""" Consume #<name> """
		return self.consume_exact('#'+name)



	def consume_define_directive(self):
		""" consume a #define macro """

		pos_begin = self.pos

		buffer = self._consume_directive_name('define')
		buffer += ' '
		self.consume_inline_whitespace()

		if not self.has_identifier():
			self.error('Missing identifier.')

		# macro identifier
		buffer += self.consume_identifier()

		# macro parameter list
		if self.has_paren():
			buffer += self.consume_block()
		elif self.has_bracket():
			buffer += self.consume_block()

		buffer += ' '

		trash = self.consume_non_code()

		if trash.count('\n') > 0:
			# was no-body macro
			buffer += '1' # add '1' as value
			return buffer

		buffer_before_backslash = buffer
		last_was_backslash = False

		while self.pos < self.length:

			if self.has_inline_comment():
				# consume comment
				self.consume_non_code()

				if last_was_backslash:
					buffer = buffer_before_backslash.strip() + ' '
					last_was_backslash = False
					continue
				else:
					return buffer.strip()


			if self.has_block_comment():
				trash = self.consume_non_code()
				if trash.count('\n') > 0:
					# was more lines

					if last_was_backslash:
						buffer = buffer_before_backslash.strip() + ' '
						last_was_backslash = False

				continue

			char = self.peek()
			if char == '\\':
				buffer_before_backslash = buffer
				last_was_backslash = True

			elif re.match(r'[ \t]', char): # whitespace except newline
				pass # add to macro

			elif char == '\n': # newline
				if last_was_backslash:
					last_was_backslash = False

					# new line of macro
					self.consume_non_code()
					buffer = buffer_before_backslash.strip() + ' '

					continue
				else:
					# end of macro
					return buffer.strip()
			else:
				# this char is valid but not backslash -> the backlash wasnt special
				last_was_backslash = False

			buffer += self.consume()  # advance to next char

		return self.from_pos(pos_begin)



	def consume_include_directive(self):
		""" consume a #include directive """

		buffer = self._consume_directive_name('include')
		buffer += ' '
		self.consume_inline_whitespace()
		buffer += self.consume_string()

		return buffer



	def consume_ifdef_directive(self):
		""" consume #ifdef """

		buffer = self._consume_directive_name('ifdef')
		buffer += ' '
		self.consume_inline_whitespace()
		buffer += self.consume_identifier()

		return buffer



	def consume_ifndef_directive(self):
		""" consume a #ifndef """

		buffer = self._consume_directive_name('ifndef')
		buffer += ' '
		self.consume_inline_whitespace()
		buffer += self.consume_identifier()

		return buffer



	def consume_else_directive(self):
		""" consume a #else directive """

		if self.has_end():
			return False

		return self._consume_directive_name('else')



	def consume_endif_directive(self):
		""" consume a #endif directive """

		if self.has_end():
			return False

		return self._consume_directive_name('endif')



	def has_directive(self):
		""" Check if next token is #<something> """

		if self.has_end():
			return False

		return self.matches(r'#[a-zA-Z][a-zA-Z_]+(?:[^a-zA-Z_]|$)')



	def has_ifdef_directive(self):
		""" Check if next token is #ifdef """

		if self.has_end():
			return False

		return self.starts('#ifdef')



	def has_ifndef_directive(self):
		""" Check if next token is #ifndef """

		if self.has_end():
			return False

		return self.starts('#ifndef')



	def has_else_directive(self):
		""" Check if next token is #else """

		if self.has_end():
			return False

		return self.starts('#else')



	def has_endif_directive(self):
		""" Check if next token is #endif """

		if self.has_end():
			return False

		return self.starts('#endif')



	def has_include_directive(self):
		""" Check if next token is #include """

		if self.has_end():
			return False

		return self.starts('#include')



	def has_define_directive(self):
		""" Check if next token is #define """

		if self.has_end():
			return False

		return self.starts('#define')


	def find_directive_block_end(self, can_else=True):
		""" Find #else or #endif position """

		pos_begin = self.pos

		nest = 0

		while not self.has_end():

			# print('At: %s' % re.sub(r'[\n\t ]+', ' ', self.peek(20)) )

			self.consume_non_code() # comments and whitespace

			if self.has_end():
				break

			if not self.has_directive():

				if self.has_string():
					self.consume_string()

				elif self.has_char():
					self.consume_char()

				else:
					self.consume() # any char...

				continue

			else:
				if self.has_define_directive():
					self.consume_define_directive()

				elif self.has_include_directive():
					self.consume_include_directive()

				elif self.has_ifdef_directive():
					nest += 1
					self.consume_ifdef_directive()

					# skip to end
					self.pos = self.find_directive_block_end(can_else=True)


				elif self.has_ifndef_directive():
					nest += 1
					self.consume_ifndef_directive()

					# skip to end
					self.pos = self.find_directive_block_end(can_else=True)


				elif self.has_else_directive():

					if not can_else:
						self.error('Unexpected #else')

					if nest == 0:
						# found it
						pos = self.pos
						self.pos = pos_begin # restore to previous pos
						return pos

					else:
						# leave nest unchanged
						# we just left one block and starting another
						self.consume_else_directive()

						# skip to end
						self.pos = self.find_directive_block_end(can_else = False)


				elif self.has_endif_directive():

					if nest == 0:
						# found it
						pos = self.pos
						self.pos = pos_begin # restore to previous pos
						return pos

					else:
						nest -= 1
						self.consume_endif_directive()
						# go on


		self.error('Reached end of file while looking for end of # branch')




# helper tokens for use within define macro
class DT_Code:
	""" Define macro code fragment sub-token """
	def __init__(self, text):
		self.text = text

	def is_var(self):
		return False

	def __str__(self):
		return 'DT_Code: ' + self.text





class DT_Var:
	""" Define macro argument-occurence sub-token """

	def __init__(self, name):
		self.name = name

	def is_var(self):
		return True

	def __str__(self):
		return 'DT_Var: ' + self.name





class D_Define(Token):
	""" #define name(args) body """

	def __init__(self, value):
		super().__init__(value)

		rd = CodeReader(value)
		rd.consume_exact('#define')
		rd.consume_inline_whitespace()

		# get macro name
		self.name = rd.consume_identifier()

		# arraylike flag
		self.arraylike = False

		# macro parameters
		self.args = None

		#print(str(rd.has_bracket()))

		if rd.has_paren():
			tmp = rd.consume_block()[1:-1] # inside the paren
			self.args = []
			for i in tmp.split(','):
				i = i.strip()
				if len(i) > 0:
					self.args.append(i)

		elif rd.has_bracket():
			tmp = rd.consume_block()[1:-1] # inside the bracket
			self.args = []
			for i in tmp.split(','):
				i = i.strip()
				if len(i) > 0:
					self.args.append(i)

			if len(self.args) != 1:
				rd.error('Array-like macro must have exactly one parameter.')

			self.arraylike = True


		rd.consume_inline_whitespace()

		# macro body
		self.body = rd.consume_all()

		# macro body tokens
		self.tokens = []

		self.__parse_body()



	def __parse_body(self):
		""" parse macro content """

		if self.args == None:
			self.tokens.append( DT_Code(self.body) )
		else:
			rd = CodeReader(self.body)
			buff = ''
			while not rd.has_end():
				if rd.has_identifier():
					tmp = rd.consume_identifier()

					# check if macro argument
					if tmp in self.args:

						# append collected code fragment
						if len(buff) > 0:
							t = DT_Code(buff)
							buff = ''
							self.tokens.append(t)

						# append the var
						t = DT_Var(tmp)
						self.tokens.append(t)

					else:
						buff += tmp

				elif rd.has_string():
					buff += rd.consume_string()

				elif rd.has_char():
					buff += rd.consume_char()

				else:
					# just add the character to the currently built DT_Code
					buff += rd.consume()

			# add trailing code fragment
			if len(buff) > 0:
				t = DT_Code(buff)
				buff = ''
				self.tokens.append(t)


	def __str__(self):

		s = 'MACRO: %s' % self.name

		if self.args == None:
			s += ' '
		else:
			s += '(%s) ' % ', '.join(self.args)

		if len(s) < 30:
			s = (s + '.'*35)[:35]
		else:
			s += '...'

		s += ' %s' % self.body

		return s


	def is_arraylike(self):
		""" Get if this macro is array-like """

		return self.arraylike


	def generate(self, arguments=None):
		""" Generate replacement for given arguments """

		if self.args == None:
			if arguments != None:
				raise Exception('Macro %s is not function-like, cannot call with ()!')

			return self.tokens[0].text

		# ensure not None
		if arguments == None:
			arguments = []

		if len(self.args) != len(arguments):
			raise Exception('Macro %s takes %d arguments, %d given! (%s)'
				% (self.name, len(self.args), len(arguments), ','.join(arguments) ))


		# argument->value map
		a2v = {}

		for i in range(0, len(self.args)):
			a2v[ self.args[i] ] = arguments[i]

		generated = ''

		for dt in self.tokens:
			if not dt.is_var():
				generated += dt.text
			else:
				generated += a2v[dt.name]

		return generated




class D_Include(Token):
	""" #include "file" """

	def __init__(self, value):
		super().__init__(value)

		rd = CodeReader(value)
		rd.consume_exact('#include')
		rd.consume_inline_whitespace()

		# get file (discard quotes)
		self.file = rd.consume_string()[1:-1]

	def __str__(self):
		return type(self).__name__ + ': File = ' + self.file




class D_Ifdef(Token):
	""" #ifdef NAME """

	def __init__(self, value):
		super().__init__(value)

		rd = CodeReader(value)
		rd.consume_exact('#ifdef')
		rd.consume_inline_whitespace()

		self.name = rd.consume_identifier()

	def __str__(self):
		return type(self).__name__ + ': Name = ' + self.name



class D_Ifndef(Token):
	""" #ifndef NAME """

	def __init__(self, value):
		super().__init__(value)

		rd = CodeReader(value)
		rd.consume_exact('#ifndef')
		rd.consume_inline_whitespace()

		self.name = rd.consume_identifier()

	def __str__(self):
		return type(self).__name__ + ': Name = ' + self.name



def _load_file(filename):
	""" load a file """

	f = open(filename, 'r')
	text = f.read()
	f.close()
	return text


class MacroProcessor:
	""" Macro processor """

	def __init__(self, main_file):
		self.main_file = main_file
		self.source = _load_file(main_file)
		self.output = ''
		self.defines = {}
		self.keep_comments = True



	def add_defines(self, new_defines):
		""" Add extra defines to the processor """

		self.defines.update( new_defines )



	def get_defines(self):
		""" Get defines """

		return self.defines



	def get_output(self):
		""" Get the result of process() """

		return self.output


	def __handle_whitespace(self, rd):
		out = ''
		# handle whitespace
		if self.keep_comments:
			# keep comments, indentation and up to two newlines (at once)
			j = rd.consume_non_code()
			if len(j) > 0:
				out += re.sub(r'\n{2,}', '\n\n', j)

		else:
			# keep up to two newlines and indentation
			j = rd.consume_non_code()
			if len(j) > 0:
				if j.count('\n') >= 2:
					out += '\n\n'

				elif j.count('\n') == 1:
					out += '\n'

				c = len(j)-1
				while c >= 0 and j[c] in ['\t', ' ']:
					out += j[c]
					c -= 1

		return out


	def process(self):
		""" Process all the directives in the source """

		rd = MacroReader(self.source, self.main_file)
		self.built = ''

		# list of skip directions
		# used in conditional branching (#ifdef)
		skip_dict = {}

		out = ''

		while not rd.has_end():

			out += self.__handle_whitespace(rd)
			if rd.has_end():
				break

			# jump false # branches
			if rd.pos in skip_dict:

				from_pos = rd.pos
				to_pos = skip_dict[rd.pos]

				from_l = rd.pos2line(from_pos)
				from_c = rd.pos2col(from_pos)

				to_l = rd.pos2line( to_pos )
				to_c = rd.pos2col( to_pos )

				print('=== JUMP in file "%s":  %d:%d --> %d:%d ===' % (self.main_file, from_l, from_c, to_l, to_c))
				rd.move_to( skip_dict[rd.pos] )
				continue


			# #define - add a new macro
			if rd.has_define_directive():

				s = rd.consume_define_directive()
				d = D_Define(s)
				self.defines[d.name] = d


			# #include - include external file
			elif rd.has_include_directive():

				s = rd.consume_include_directive()
				d = D_Include(s)

				if not os.path.isfile(d.file):
					ff = os.path.join(os.path.dirname(self.main_file), d.file)
					if not os.path.isfile(ff):
						raise Exception('Could not find file: %s (nor %s)' % (d.file, ff))
					else:
						d.file = ff


				print('including %s' % d.file)

				# create a nested macro processor
				mp = MacroProcessor(d.file)

				# inject current defines
				mp.add_defines(self.defines)

				# process the external file
				mp.process()
				out += mp.get_output()

				# add back defines collected from the external file
				self.add_defines( mp.get_defines() )


			# #ifdef
			elif rd.has_ifdef_directive() or rd.has_ifndef_directive():

				positive = rd.has_ifdef_directive()

				if positive:
					s = rd.consume_ifdef_directive()
					d = D_Ifdef(s)
				else:
					s = rd.consume_ifndef_directive()
					d = D_Ifndef(s)

				defined = (d.name in self.defines)
				if defined:
					defined = (self.defines[d.name].body != '0')
<<<<<<< HEAD
					print('Checking # condition: %s is %s' % (d.name, self.defines[d.name].body) )
=======
>>>>>>> 345d0143

				if positive == defined:
					# is defined

					# remember current pos
					pp = rd.get_pos()

					# let's find the end of this branch
					endpos = rd.find_directive_block_end()
					rd.move_to(endpos)

					if rd.has_endif_directive():
						# there is no else branch to skip
						rd.move_to(pp) # back to saved pos
						continue

					elif rd.has_else_directive():
						# found start of else branch to skip
						rd.consume_else_directive()

						# find where the else ends
						endpos2 = rd.find_directive_block_end()

						# remember where to skip
						skip_dict[endpos] = endpos2

						rd.move_to(pp) # back to saved pos
						continue
					else:
						rd.error('Wtf?')

				else:
					# cond not met
					endpos = rd.find_directive_block_end()
					rd.move_to(endpos)

					# consume the directive
					if rd.has_else_directive():
						rd.consume_else_directive()
					else:
						rd.consume_endif_directive()

					continue


			# #else
			elif rd.has_else_directive():
				rd.error('Unexpected #else') # is consumed in jump -> cant be here


			# #endif
			elif rd.has_endif_directive():
				rd.consume_endif_directive() # probably due to jump


			# "..."
			elif rd.has_string():
				out += rd.consume_string()

			# //...
			elif rd.has_inline_comment():
				rd.consume_line()

			# /* ... */
			elif rd.has_block_comment():
				rd.consume_block_comment()

			# any char...
			else:
				out += rd.consume()

		out = out.strip()

		self.output = out



	def apply_macros(self):
		""" Apply macros in the output """

		if len(self.output) == 0:
			raise Exception('There\'s no text to work with. Did you run process()?')

		applied_count = 0

		rd = CodeReader(self.output)

		out = ''

		while not rd.has_end():

			out += self.__handle_whitespace(rd)
			if rd.has_end():
				break

			if rd.has_identifier():

				ident = rd.consume_identifier()
				if ident in self.defines:

					macro = self.defines[ident]
					applied_count += 1

					if macro.is_arraylike():
						if not rd.has_bracket():
							rd.error('Missing [index] for array-like macro %s!' % macro.name)

						bracket = rd.consume_block()[1:-1]
						replacement = macro.generate([bracket])

					elif rd.has_paren():
						paren = rd.consume_block()

						t = T_Paren(paren)
						t.set_type(ParenType.ARGVALS)
						t.tokenize()

						args = []
						for a in t.tokens:
							args.append(a.value)

						replacement = macro.generate(args)
					else:
						replacement = macro.generate(None)


					out += replacement

				else:
					out += ident # give it back

			# "...", and "sdgfsd""JOINED"  "This too"
			elif rd.has_string():
				# handle string concatenation
				s = ''
				while rd.has_string():
					s += rd.consume_string()[1:-1] # drop quotes
					rd.consume_non_code()

				out += '"%s"' % s


			# //...
			elif rd.has_inline_comment():
				rd.consume_line()

			# /* ... */
			elif rd.has_block_comment():
				rd.consume_block_comment()

			# any char...
			else:
				out += rd.consume()

		self.output = out


		# take care of macros in macros
		if applied_count > 0:
			return self.apply_macros()<|MERGE_RESOLUTION|>--- conflicted
+++ resolved
@@ -722,10 +722,7 @@
 				defined = (d.name in self.defines)
 				if defined:
 					defined = (self.defines[d.name].body != '0')
-<<<<<<< HEAD
 					print('Checking # condition: %s is %s' % (d.name, self.defines[d.name].body) )
-=======
->>>>>>> 345d0143
 
 				if positive == defined:
 					# is defined
